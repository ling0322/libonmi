find_package(OpenMP REQUIRED)

if(WIN32)
    set_source_files_properties("kernel_avx512.cc" PROPERTIES COMPILE_FLAGS /arch:AVX512)
    set_source_files_properties("kernel_avx2.cc" PROPERTIES COMPILE_FLAGS /arch:AVX2)
endif(WIN32)
if(UNIX)
    set_source_files_properties("kernel_avx512.cc" PROPERTIES COMPILE_FLAGS "-mavx512f")
    set_source_files_properties("kernel_avx2.cc" PROPERTIES COMPILE_FLAGS "-mavx2 -mfma -mf16c")
endif(UNIX)

set(lymath_SOURCES
    "kernel_avx512.cc"
    "kernel_avx2.cc"
    "kernel_fallback.cc"
    "lymath.cc"
    "util.cc")

if (OPENMP_FOUND)
    set (CMAKE_C_FLAGS "${CMAKE_C_FLAGS} ${OpenMP_C_FLAGS}")
    set (CMAKE_CXX_FLAGS "${CMAKE_CXX_FLAGS} ${OpenMP_CXX_FLAGS}")
endif()

add_library(lymath STATIC ${lymath_SOURCES} )
target_include_directories(lymath PRIVATE .. ../..)
target_compile_features(lymath PRIVATE cxx_std_14)
if(WIN32)
  target_compile_definitions(lymath PUBLIC  "/openmp")
endif(WIN32)

if (ENABLE_MKL)
    add_definitions("-DMKL_ENABLED")
endif()

set(lymath_test_SOURCES
    "${CMAKE_CURRENT_LIST_DIR}/test.cc"
<<<<<<< HEAD
    PARENT_SCOPE)
=======
    "${CMAKE_CURRENT_LIST_DIR}/benchmark.cc"
    "${CMAKE_CURRENT_LIST_DIR}/../../third_party/catch2/catch_amalgamated.cpp")

if (ENABLE_MKL)
    find_library(MKL_GF_LP64_LIBRARY NAMES mkl_gf_lp64 HINTS ${MKL_PREFIX}/lib/intel64)
    find_library(MKL_CORE_LIBRARY NAMES mkl_core HINTS ${MKL_PREFIX}/lib/intel64)
    find_library(MKL_GNU_THREAD_LIBRARY NAMES mkl_gnu_thread HINTS ${MKL_PREFIX}/lib/intel64)
endif()

add_executable(lymath_test
    ${lymath_test_SOURCES})

target_include_directories(lymath_test PRIVATE .. ../.. ../third_party ${MKL_PREFIX}/include)
target_link_libraries(lymath_test
    lymath
    lyutil
    OpenMP::OpenMP_CXX)
if(UNIX)
  target_link_options(lymath_test PUBLIC "-fopenmp")
endif(UNIX)
>>>>>>> 01a57c93
<|MERGE_RESOLUTION|>--- conflicted
+++ resolved
@@ -34,27 +34,4 @@
 
 set(lymath_test_SOURCES
     "${CMAKE_CURRENT_LIST_DIR}/test.cc"
-<<<<<<< HEAD
-    PARENT_SCOPE)
-=======
-    "${CMAKE_CURRENT_LIST_DIR}/benchmark.cc"
-    "${CMAKE_CURRENT_LIST_DIR}/../../third_party/catch2/catch_amalgamated.cpp")
-
-if (ENABLE_MKL)
-    find_library(MKL_GF_LP64_LIBRARY NAMES mkl_gf_lp64 HINTS ${MKL_PREFIX}/lib/intel64)
-    find_library(MKL_CORE_LIBRARY NAMES mkl_core HINTS ${MKL_PREFIX}/lib/intel64)
-    find_library(MKL_GNU_THREAD_LIBRARY NAMES mkl_gnu_thread HINTS ${MKL_PREFIX}/lib/intel64)
-endif()
-
-add_executable(lymath_test
-    ${lymath_test_SOURCES})
-
-target_include_directories(lymath_test PRIVATE .. ../.. ../third_party ${MKL_PREFIX}/include)
-target_link_libraries(lymath_test
-    lymath
-    lyutil
-    OpenMP::OpenMP_CXX)
-if(UNIX)
-  target_link_options(lymath_test PUBLIC "-fopenmp")
-endif(UNIX)
->>>>>>> 01a57c93
+    PARENT_SCOPE)